{
  "definitions": {},
  "info": {
    "description": "Submit and manage workflows",
    "title": "REANA Workflow Controller",
    "version": "0.1"
  },
  "parameters": {},
  "paths": {
    "/api/cwl/remote": {
      "post": {
        "consumes": [
          "application/json"
        ],
        "description": "This resource is expecting JSON data with all the necessary information to instantiate a cwl workflow from a remote repository.",
        "operationId": "run_cwl_workflow_from_remote",
        "parameters": [
          {
            "description": "Required. Organization which the worklow belongs to.",
            "in": "query",
            "name": "organization",
            "required": true,
            "type": "string"
          },
          {
            "description": "Required. UUID of workflow owner.",
            "in": "query",
            "name": "user",
            "required": true,
            "type": "string"
          },
          {
            "description": "Workflow information in JSON format with all the necessary data to instantiate a cwl workflow from a remote repository such as GitHub.",
            "in": "body",
            "name": "workflow_data",
            "required": true,
            "schema": {
              "properties": {
                "nparallel": {
                  "type": "integer"
                },
                "preset_pars": {
                  "description": "Workflow parameters.",
                  "type": "object"
                },
                "toplevel": {
                  "description": "cwl toplevel argument. It represents the remote repository where the workflow should be pulled from.",
                  "type": "string"
                },
                "workflow": {
                  "description": "cwl workflow parameter. It represents the name of the workflow spec file name inside the remote repository.",
                  "type": "string"
                }
              },
              "type": "object"
            }
          }
        ],
        "produces": [
          "application/json"
        ],
        "responses": {
          "200": {
            "description": "Request succeeded. The workflow has been instantiated.",
            "examples": {
              "application/json": {
                "message": "Workflow successfully launched",
                "workflow_id": "cdcf48b1-c2f3-4693-8230-b066e088c6ac"
              }
            },
            "schema": {
              "properties": {
                "message": {
                  "type": "string"
                },
                "workflow_id": {
                  "type": "string"
                }
              },
              "type": "object"
            }
          },
          "400": {
            "description": "Request failed. The incoming data specification seems malformed"
          }
        },
        "summary": "Creates a new cwl workflow from a remote repository."
      }
    },
    "/api/cwl/spec": {
      "post": {
        "consumes": [
          "application/json"
        ],
        "description": "This resource is expecting a JSON cwl specification.",
        "operationId": "run_cwl_workflow_from_spec",
        "parameters": [
          {
            "description": "Required. Organization which the worklow belongs to.",
            "in": "query",
            "name": "organization",
            "required": true,
            "type": "string"
          },
          {
            "description": "Required. UUID of workflow owner.",
            "in": "query",
            "name": "user",
            "required": true,
            "type": "string"
          },
          {
            "description": "JSON object including workflow parameters and workflow specification in JSON format (`cwlschemas.load()` output) with necessary data to instantiate a cwl workflow.",
            "in": "body",
            "name": "workflow",
            "required": true,
            "schema": {
              "properties": {
                "parameters": {
                  "description": "Workflow parameters.",
                  "type": "object"
                },
                "workflow_spec": {
                  "description": "cwl specification in JSON format.",
                  "type": "object"
                }
              },
              "type": "object"
            }
          }
        ],
        "produces": [
          "application/json"
        ],
        "responses": {
          "200": {
            "description": "Request succeeded. The workflow has been instantiated.",
            "examples": {
              "application/json": {
                "message": "Workflow successfully launched",
                "workflow_id": "cdcf48b1-c2f3-4693-8230-b066e088c6ac"
              }
            },
            "schema": {
              "properties": {
                "message": {
                  "type": "string"
                },
                "workflow_id": {
                  "type": "string"
                }
              },
              "type": "object"
            }
          },
          "400": {
            "description": "Request failed. The incoming data specification seems malformed"
          }
        },
        "summary": "Creates a new cwl workflow from a specification file."
      }
    },
    "/api/workflows": {
      "get": {
        "description": "This resource is expecting an organization name and an user UUID. The information related to all workflows for a given user will be served as JSON",
        "operationId": "get_workflows",
        "parameters": [
          {
            "description": "Required. Organization which the worklow belongs to.",
            "in": "query",
            "name": "organization",
            "required": true,
            "type": "string"
          },
          {
            "description": "Required. UUID of workflow owner.",
            "in": "query",
            "name": "user",
            "required": true,
            "type": "string"
          }
        ],
        "produces": [
          "application/json"
        ],
        "responses": {
          "200": {
            "description": "Requests succeeded. The response contains the current workflows for a given user and organization.",
            "examples": {
              "application/json": [
                {
                  "id": "256b25f4-4cfb-4684-b7a8-73872ef455a1",
                  "organization": "default_org",
                  "status": "running",
                  "user": "00000000-0000-0000-0000-000000000000"
                },
                {
                  "id": "3c9b117c-d40a-49e3-a6de-5f89fcada5a3",
                  "organization": "default_org",
                  "status": "finished",
                  "user": "00000000-0000-0000-0000-000000000000"
                },
                {
                  "id": "72e3ee4f-9cd3-4dc7-906c-24511d9f5ee3",
                  "organization": "default_org",
                  "status": "waiting",
                  "user": "00000000-0000-0000-0000-000000000000"
                },
                {
                  "id": "c4c0a1a6-beef-46c7-be04-bf4b3beca5a1",
                  "organization": "default_org",
                  "status": "waiting",
                  "user": "00000000-0000-0000-0000-000000000000"
                }
              ]
            },
            "schema": {
              "items": {
                "properties": {
                  "id": {
                    "type": "string"
                  },
                  "organization": {
                    "type": "string"
                  },
                  "status": {
                    "type": "string"
                  },
                  "user": {
                    "type": "string"
                  }
                },
                "type": "object"
              },
              "type": "array"
            }
          },
          "400": {
            "description": "Request failed. The incoming data specification seems malformed."
          },
          "404": {
            "description": "Request failed. User doesn't exist.",
            "examples": {
              "application/json": {
                "message": "User 00000000-0000-0000-0000-000000000000 doesn't exist"
              }
            }
          },
          "500": {
            "description": "Request failed. Internal controller error.",
            "examples": {
              "application/json": {
                "message": "Either organization or user doesn't exist."
              }
            }
          }
        },
        "summary": "Returns all workflows."
      },
      "post": {
        "description": "This resource expects a POST call to create a new workflow workspace.",
        "operationId": "create_workflow",
        "parameters": [
          {
            "description": "Required. Organization which the worklow belongs to.",
            "in": "query",
            "name": "organization",
            "required": true,
            "type": "string"
          },
          {
            "description": "Required. UUID of workflow owner.",
            "in": "query",
            "name": "user",
            "required": true,
            "type": "string"
          },
          {
            "description": "JSON object including workflow parameters and workflow specification in JSON format (`yadageschemas.load()` output) with necessary data to instantiate a yadage workflow.",
            "in": "body",
            "name": "workflow",
            "required": true,
            "schema": {
              "properties": {
                "parameters": {
                  "description": "Workflow parameters.",
                  "type": "object"
                },
                "specification": {
                  "description": "Yadage specification in JSON format.",
                  "type": "object"
                },
                "type": {
                  "description": "Workflow type.",
                  "type": "string"
                }
              },
              "type": "object"
            }
          }
        ],
        "produces": [
          "application/json"
        ],
        "responses": {
          "201": {
            "description": "Request succeeded. The workflow has been created along with its workspace",
            "examples": {
              "application/json": {
                "message": "Workflow workspace has been created.",
                "workflow_id": "cdcf48b1-c2f3-4693-8230-b066e088c6ac"
              }
            },
            "schema": {
              "properties": {
                "message": {
                  "type": "string"
                },
                "workflow_id": {
                  "type": "string"
                }
              },
              "type": "object"
            }
          },
          "400": {
            "description": "Request failed. The incoming data specification seems malformed"
          },
          "404": {
            "description": "Request failed. User doesn't exist.",
            "examples": {
              "application/json": {
                "message": "User 00000000-0000-0000-0000-000000000000 doesn't exist"
              }
            }
          }
        },
        "summary": "Create workflow and its workspace."
      }
    },
    "/api/workflows/{workflow_id}/status": {
      "get": {
        "description": "This resource reports the status of workflow.",
        "operationId": "get_workflow_status",
        "parameters": [
          {
            "description": "Required. Organization which the workflow belongs to.",
            "in": "query",
            "name": "organization",
            "required": true,
            "type": "string"
          },
          {
            "description": "Required. UUID of workflow owner.",
            "in": "query",
            "name": "user",
            "required": true,
            "type": "string"
          },
          {
            "description": "Required. Workflow UUID.",
            "in": "path",
            "name": "workflow_id",
            "required": true,
            "type": "string"
          }
        ],
        "produces": [
          "application/json"
        ],
        "responses": {
          "200": {
            "description": "Request succeeded. Info about workflow, including the status is returned.",
            "examples": {
              "application/json": {
                "id": "256b25f4-4cfb-4684-b7a8-73872ef455a1",
                "organization": "default_org",
                "status": "running",
                "user": "00000000-0000-0000-0000-000000000000"
              }
            },
            "schema": {
              "properties": {
                "id": {
                  "type": "string"
                },
                "organization": {
                  "type": "string"
                },
                "status": {
                  "type": "string"
                },
                "user": {
                  "type": "string"
                }
              },
              "type": "object"
            }
          },
          "400": {
            "description": "Request failed. The incoming data specification seems malformed.",
            "examples": {
              "application/json": {
                "message": "Malformed request."
              }
            }
          },
          "403": {
            "description": "Request failed. User is not allowed to access workflow.",
            "examples": {
              "application/json": {
                "message": "User 00000000-0000-0000-0000-000000000000 is not allowed to access workflow 256b25f4-4cfb-4684-b7a8-73872ef455a1"
              }
            }
          },
          "404": {
            "description": "Request failed. Either User or Workflow doesn't exist.",
            "examples": {
              "application/json": {
                "message": "Workflow 256b25f4-4cfb-4684-b7a8-73872ef455a1 doesn't exist"
              }
            }
          },
          "500": {
            "description": "Request failed. Internal controller error."
          }
        },
        "summary": "Get workflow status."
      },
      "put": {
        "description": "This resource sets the status of workflow.",
        "operationId": "set_workflow_status",
        "parameters": [
          {
            "description": "Required. Organization which the workflow belongs to.",
            "in": "query",
            "name": "organization",
            "required": true,
            "type": "string"
          },
          {
            "description": "Required. UUID of workflow owner.",
            "in": "query",
            "name": "user",
            "required": true,
            "type": "string"
          },
          {
            "description": "Required. Workflow UUID.",
            "in": "path",
            "name": "workflow_id",
            "required": true,
            "type": "string"
          },
          {
            "description": "Required. New status.",
            "in": "body",
            "name": "status",
            "required": true,
            "schema": {
<<<<<<< HEAD
=======
              "description": "Required. New status.",
>>>>>>> 45405d1e
              "type": "string"
            }
          }
        ],
        "produces": [
          "application/json"
        ],
        "responses": {
          "200": {
            "description": "Request succeeded. Info about workflow, including the status is returned.",
            "examples": {
              "application/json": {
<<<<<<< HEAD
                "id": "256b25f4-4cfb-4684-b7a8-73872ef455a1",
                "organization": "default_org",
                "status": "running",
                "user": "00000000-0000-0000-0000-000000000000"
=======
                "message": "Workflow successfully launched",
                "organization": "default_org",
                "status": "running",
                "user": "00000000-0000-0000-0000-000000000000",
                "workflow_id": "256b25f4-4cfb-4684-b7a8-73872ef455a1"
>>>>>>> 45405d1e
              }
            },
            "schema": {
              "properties": {
<<<<<<< HEAD
                "id": {
=======
                "message": {
>>>>>>> 45405d1e
                  "type": "string"
                },
                "organization": {
                  "type": "string"
                },
                "status": {
                  "type": "string"
                },
                "user": {
                  "type": "string"
<<<<<<< HEAD
=======
                },
                "workflow_id": {
                  "type": "string"
>>>>>>> 45405d1e
                }
              },
              "type": "object"
            }
          },
          "400": {
            "description": "Request failed. The incoming data specification seems malformed.",
            "examples": {
              "application/json": {
                "message": "Malformed request."
              }
            }
          },
          "403": {
            "description": "Request failed. User is not allowed to access workflow.",
            "examples": {
              "application/json": {
                "message": "User 00000000-0000-0000-0000-000000000000 is not allowed to access workflow 256b25f4-4cfb-4684-b7a8-73872ef455a1"
              }
            }
          },
          "404": {
            "description": "Request failed. Either User or Workflow doesn't exist.",
            "examples": {
              "application/json": {
                "message": "Workflow 256b25f4-4cfb-4684-b7a8-73872ef455a1 doesn't exist"
              }
            }
          },
          "500": {
            "description": "Request failed. Internal controller error."
          }
        },
        "summary": "Set workflow status."
      }
    },
    "/api/workflows/{workflow_id}/workspace": {
      "post": {
        "consumes": [
          "multipart/form-data"
        ],
        "description": "This resource is expecting a workflow UUID and a file to place in the workflow workspace.",
        "operationId": "seed_workflow",
        "parameters": [
          {
            "description": "Required. Organization which the worklow belongs to.",
            "in": "query",
            "name": "organization",
            "required": true,
            "type": "string"
          },
          {
            "description": "Required. UUID of workflow owner.",
            "in": "query",
            "name": "user",
            "required": true,
            "type": "string"
          },
          {
            "description": "Required. Workflow UUID.",
            "in": "path",
            "name": "workflow_id",
            "required": true,
            "type": "string"
          },
          {
            "description": "Required. File to add to the workflow workspace.",
            "in": "formData",
            "name": "file_content",
            "required": true,
            "type": "file"
          },
          {
            "description": "Required. File name.",
            "in": "query",
            "name": "file_name",
            "required": true,
            "type": "string"
          }
        ],
        "produces": [
          "application/json"
        ],
        "responses": {
          "200": {
            "description": "Request succeeded. The file has been added to the workspace.",
            "examples": {
              "application/json": {
                "message": "The file input.csv has been successfully transferred."
              }
            },
            "schema": {
              "properties": {
                "message": {
                  "type": "string"
                },
                "workflow_id": {
                  "type": "string"
                }
              },
              "type": "object"
            }
          },
          "400": {
            "description": "Request failed. The incoming data specification seems malformed"
          },
          "500": {
            "description": "Request failed. Internal controller error."
          }
        },
        "summary": "Adds a file to the workflow workspace."
      }
    },
    "/api/workflows/{workflow_id}/workspace/inputs": {
      "get": {
        "description": "This resource is expecting a workflow UUID and a filename to return its list of input files.",
        "operationId": "get_workflow_inputs",
        "parameters": [
          {
            "description": "Required. Organization which the worklow belongs to.",
            "in": "query",
            "name": "organization",
            "required": true,
            "type": "string"
          },
          {
            "description": "Required. UUID of workflow owner.",
            "in": "query",
            "name": "user",
            "required": true,
            "type": "string"
          },
          {
            "description": "Required. Workflow UUID.",
            "in": "path",
            "name": "workflow_id",
            "required": true,
            "type": "string"
          }
        ],
        "produces": [
          "multipart/form-data"
        ],
        "responses": {
          "200": {
            "description": "Requests succeeded. The list of input files has been retrieved.",
            "schema": {
              "items": {
                "properties": {
                  "last-modified": {
                    "format": "date-time",
                    "type": "string"
                  },
                  "name": {
                    "type": "string"
                  },
                  "size": {
                    "type": "integer"
                  }
                },
                "type": "object"
              },
              "type": "array"
            }
          },
          "400": {
            "description": "Request failed. The incoming data specification seems malformed."
          },
          "404": {
            "description": "Request failed. User doesn't exist.",
            "examples": {
              "application/json": {
                "message": "User 00000000-0000-0000-0000-000000000000 doesn't exist"
              }
            }
          },
          "500": {
            "description": "Request failed. Internal controller error.",
            "examples": {
              "application/json": {
                "message": "Either organization or user doesn't exist."
              }
            }
          }
        },
        "summary": "Returns the list of input files for a specific workflow."
      }
    },
    "/api/workflows/{workflow_id}/workspace/outputs": {
      "get": {
        "description": "This resource is expecting a workflow UUID and a filename to return its outputs.",
        "operationId": "get_workflow_outputs",
        "parameters": [
          {
            "description": "Required. Organization which the worklow belongs to.",
            "in": "query",
            "name": "organization",
            "required": true,
            "type": "string"
          },
          {
            "description": "Required. UUID of workflow owner.",
            "in": "query",
            "name": "user",
            "required": true,
            "type": "string"
          },
          {
            "description": "Required. Workflow UUID.",
            "in": "path",
            "name": "workflow_id",
            "required": true,
            "type": "string"
          }
        ],
        "produces": [
          "multipart/form-data"
        ],
        "responses": {
          "200": {
            "description": "Requests succeeded. The list of output files has been retrieved.",
            "schema": {
              "items": {
                "properties": {
                  "last-modified": {
                    "format": "date-time",
                    "type": "string"
                  },
                  "name": {
                    "type": "string"
                  },
                  "size": {
                    "type": "integer"
                  }
                },
                "type": "object"
              },
              "type": "array"
            }
          },
          "400": {
            "description": "Request failed. The incoming data specification seems malformed."
          },
          "404": {
            "description": "Request failed. User doesn't exist.",
            "examples": {
              "application/json": {
                "message": "User 00000000-0000-0000-0000-000000000000 doesn't exist"
              }
            }
          },
          "500": {
            "description": "Request failed. Internal controller error.",
            "examples": {
              "application/json": {
                "message": "Either organization or user doesn't exist."
              }
            }
          }
        },
        "summary": "Returns the list of output files for a specific workflow."
      }
    },
    "/api/workflows/{workflow_id}/workspace/outputs/{file_name}": {
      "get": {
        "description": "This resource is expecting a workflow UUID and a filename to return its content.",
        "operationId": "get_workflow_outputs_file",
        "parameters": [
          {
            "description": "Required. Organization which the worklow belongs to.",
            "in": "query",
            "name": "organization",
            "required": true,
            "type": "string"
          },
          {
            "description": "Required. UUID of workflow owner.",
            "in": "query",
            "name": "user",
            "required": true,
            "type": "string"
          },
          {
            "description": "Required. Workflow UUID.",
            "in": "path",
            "name": "workflow_id",
            "required": true,
            "type": "string"
          },
          {
            "description": "Required. Name (or path) of the file to be downloaded.",
            "in": "path",
            "name": "file_name",
            "required": true,
            "type": "string"
          }
        ],
        "produces": [
          "multipart/form-data"
        ],
        "responses": {
          "200": {
            "description": "Requests succeeded. The file has been downloaded.",
            "schema": {
              "type": "file"
            }
          },
          "400": {
            "description": "Request failed. The incoming data specification seems malformed."
          },
          "404": {
            "description": "Request failed. User doesn't exist.",
            "examples": {
              "application/json": {
                "message": "User 00000000-0000-0000-0000-000000000000 doesn't exist"
              }
            }
          },
          "500": {
            "description": "Request failed. Internal controller error.",
            "examples": {
              "application/json": {
                "message": "Either organization or user doesn't exist."
              }
            }
          }
        },
        "summary": "Returns the requested file."
      }
    },
    "/api/yadage/remote": {
      "post": {
        "consumes": [
          "application/json"
        ],
        "description": "This resource is expecting JSON data with all the necessary information to instantiate a yadage workflow from a remote repository.",
        "operationId": "run_yadage_workflow_from_remote",
        "parameters": [
          {
            "description": "Required. Organization which the worklow belongs to.",
            "in": "query",
            "name": "organization",
            "required": true,
            "type": "string"
          },
          {
            "description": "Required. UUID of workflow owner.",
            "in": "query",
            "name": "user",
            "required": true,
            "type": "string"
          },
          {
            "description": "Workflow information in JSON format with all the necessary data to instantiate a yadage workflow from a remote repository such as GitHub.",
            "in": "body",
            "name": "workflow_data",
            "required": true,
            "schema": {
              "properties": {
                "nparallel": {
                  "type": "integer"
                },
                "preset_pars": {
                  "description": "Workflow parameters.",
                  "type": "object"
                },
                "toplevel": {
                  "description": "Yadage toplevel argument. It represents the remote repository where the workflow should be pulled from.",
                  "type": "string"
                },
                "workflow": {
                  "description": "Yadage workflow parameter. It represents the name of the workflow spec file name inside the remote repository.",
                  "type": "string"
                }
              },
              "type": "object"
            }
          }
        ],
        "produces": [
          "application/json"
        ],
        "responses": {
          "200": {
            "description": "Request succeeded. The workflow has been instantiated.",
            "examples": {
              "application/json": {
                "message": "Workflow successfully launched",
                "workflow_id": "cdcf48b1-c2f3-4693-8230-b066e088c6ac"
              }
            },
            "schema": {
              "properties": {
                "message": {
                  "type": "string"
                },
                "workflow_id": {
                  "type": "string"
                }
              },
              "type": "object"
            }
          },
          "400": {
            "description": "Request failed. The incoming data specification seems malformed"
          }
        },
        "summary": "Creates a new yadage workflow from a remote repository."
      }
    },
    "/api/yadage/spec": {
      "post": {
        "consumes": [
          "application/json"
        ],
        "description": "This resource is expecting a JSON yadage specification.",
        "operationId": "run_yadage_workflow_from_spec",
        "parameters": [
          {
            "description": "Required. Organization which the worklow belongs to.",
            "in": "query",
            "name": "organization",
            "required": true,
            "type": "string"
          },
          {
            "description": "Required. UUID of workflow owner.",
            "in": "query",
            "name": "user",
            "required": true,
            "type": "string"
          },
          {
            "description": "JSON object including workflow parameters and workflow specification in JSON format (`yadageschemas.load()` output) with necessary data to instantiate a yadage workflow.",
            "in": "body",
            "name": "workflow",
            "required": true,
            "schema": {
              "properties": {
                "parameters": {
                  "description": "Workflow parameters.",
                  "type": "object"
                },
                "workflow_spec": {
                  "description": "Yadage specification in JSON format.",
                  "type": "object"
                }
              },
              "type": "object"
            }
          }
        ],
        "produces": [
          "application/json"
        ],
        "responses": {
          "200": {
            "description": "Request succeeded. The workflow has been instantiated.",
            "examples": {
              "application/json": {
                "message": "Workflow successfully launched",
                "workflow_id": "cdcf48b1-c2f3-4693-8230-b066e088c6ac"
              }
            },
            "schema": {
              "properties": {
                "message": {
                  "type": "string"
                },
                "workflow_id": {
                  "type": "string"
                }
              },
              "type": "object"
            }
          },
          "400": {
            "description": "Request failed. The incoming data specification seems malformed"
          }
        },
        "summary": "Creates a new yadage workflow from a specification file."
      }
    }
  },
  "swagger": "2.0",
  "tags": []
}<|MERGE_RESOLUTION|>--- conflicted
+++ resolved
@@ -458,10 +458,7 @@
             "name": "status",
             "required": true,
             "schema": {
-<<<<<<< HEAD
-=======
               "description": "Required. New status.",
->>>>>>> 45405d1e
               "type": "string"
             }
           }
@@ -474,27 +471,16 @@
             "description": "Request succeeded. Info about workflow, including the status is returned.",
             "examples": {
               "application/json": {
-<<<<<<< HEAD
-                "id": "256b25f4-4cfb-4684-b7a8-73872ef455a1",
-                "organization": "default_org",
-                "status": "running",
-                "user": "00000000-0000-0000-0000-000000000000"
-=======
                 "message": "Workflow successfully launched",
                 "organization": "default_org",
                 "status": "running",
                 "user": "00000000-0000-0000-0000-000000000000",
                 "workflow_id": "256b25f4-4cfb-4684-b7a8-73872ef455a1"
->>>>>>> 45405d1e
               }
             },
             "schema": {
               "properties": {
-<<<<<<< HEAD
-                "id": {
-=======
                 "message": {
->>>>>>> 45405d1e
                   "type": "string"
                 },
                 "organization": {
@@ -505,12 +491,9 @@
                 },
                 "user": {
                   "type": "string"
-<<<<<<< HEAD
-=======
                 },
                 "workflow_id": {
                   "type": "string"
->>>>>>> 45405d1e
                 }
               },
               "type": "object"
