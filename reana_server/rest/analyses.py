# -*- coding: utf-8 -*-
#
# This file is part of REANA.
# Copyright (C) 2017 CERN.
#
# REANA is free software; you can redistribute it and/or modify it under the
# terms of the GNU General Public License as published by the Free Software
# Foundation; either version 2 of the License, or (at your option) any later
# version.
#
# REANA is distributed in the hope that it will be useful, but WITHOUT ANY
# WARRANTY; without even the implied warranty of MERCHANTABILITY or FITNESS FOR
# A PARTICULAR PURPOSE. See the GNU General Public License for more details.
#
# You should have received a copy of the GNU General Public License
# along with REANA; if not, see <http://www.gnu.org/licenses>.
#
# In applying this license, CERN does not waive the privileges and immunities
# granted to it by virtue of its status as an Intergovernmental Organization or
# submit itself to any jurisdiction.

"""Reana-Server Ping-functionality Flask-Blueprint."""

from flask import current_app as app
from flask import Blueprint, jsonify, request

from ..api_client import create_openapi_client

blueprint = Blueprint('analyses', __name__)
rwc_api_client = create_openapi_client('reana-workflow-controller')


@blueprint.route('/analyses', methods=['GET'])
def get_analyses():  # noqa
    r"""Get all current analyses in REANA.

    ---
    get:
      summary: Returns list of all current analyses in REANA.
      description: >-
        This resource return all current analyses in JSON format.
      produces:
       - application/json
      responses:
        200:
          description: >-
            Request succeeded. The response contains the list of all analyses.
          schema:
            type: array
            items:
              type: object
              properties:
                id:
                  type: string
                organization:
                  type: string
                status:
                  type: string
                user:
                  type: string
          examples:
            application/json:
              [
                {
                  "id": "256b25f4-4cfb-4684-b7a8-73872ef455a1",
                  "organization": "default_org",
                  "status": "running",
                  "user": "00000000-0000-0000-0000-000000000000"
                },
                {
                  "id": "3c9b117c-d40a-49e3-a6de-5f89fcada5a3",
                  "organization": "default_org",
                  "status": "finished",
                  "user": "00000000-0000-0000-0000-000000000000"
                },
                {
                  "id": "72e3ee4f-9cd3-4dc7-906c-24511d9f5ee3",
                  "organization": "default_org",
                  "status": "waiting",
                  "user": "00000000-0000-0000-0000-000000000000"
                },
                {
                  "id": "c4c0a1a6-beef-46c7-be04-bf4b3beca5a1",
                  "organization": "default_org",
                  "status": "waiting",
                  "user": "00000000-0000-0000-0000-000000000000"
                }
              ]
        500:
          description: >-
            Request failed. Internal controller error.
          examples:
            application/json:
              {
                "message": "Either organization or user doesn't exist."
              }
    """
    try:
        response, status_code = rwc_api_client.api.get_workflows(
            organization='default',
            user='00000000-0000-0000-0000-000000000000').result()
        return jsonify(response), status_code
    except Exception as e:
        return jsonify({"message": str(e)}), 500


@blueprint.route('/analyses', methods=['POST'])
def create_analysis():  # noqa
    r"""Create a analysis.

    ---
    post:
      summary: Creates a new yadage workflow.
      description: >-
        This resource is expecting JSON data with all the necessary
        information to instantiate a yadage workflow.
      operationId: create_analysis
      consumes:
        - application/json
      produces:
        - application/json
      parameters:
        - name: organization
          in: query
          description: Required. Organization which the worklow belongs to.
          required: true
          type: string
        - name: user
          in: query
          description: Required. UUID of workflow owner.
          required: true
          type: string
        - name: spec
          in: query
          description: Remote repository which contains a valid REANA
            specification.
          required: false
          type: string
        - name: reana_spec
          in: body
          description: REANA specification with necessary data to instantiate
            an analysis.
          required: false
          schema:
            type: object
      responses:
        200:
          description: >-
            Request succeeded. The workflow has been instantiated.
          schema:
            type: object
            properties:
              message:
                type: string
              workflow_id:
                type: string
          examples:
            application/json:
              {
                "message": "Analysis successfully launched",
                "workflow_id": "cdcf48b1-c2f3-4693-8230-b066e088c6ac"
              }
        400:
          description: >-
            Request failed. The incoming data specification seems malformed
    """
    try:
        reana_spec_file = None
        reana_spec_url = None
        if request.json:
            # validate against schema
            reana_spec = request.json
            workflow_engine = reana_spec['workflow']['type']
        elif request.args.get('spec'):
            # TODO implement load workflow engine from remote
            return jsonify('Not implemented'), 501
        else:
            raise Exception('Either remote repository or a reana spec need to \
            be provided')

        if workflow_engine not in app.config['AVAILABLE_WORKFLOW_ENGINES']:
            raise Exception('Unknown workflow engine')

        if workflow_engine == 'yadage':
            if reana_spec_file:
                # From spec file
<<<<<<< HEAD
                (response, status_code) = \
                    rwc_api_client.api.run_yadage_workflow_from_spec(
                        workflow={
                            'parameters': reana_spec['parameters'],
                            'workflow_spec': reana_spec['workflow']['spec'],
                        },
                        user=request.args.get('user'),
                        organization=request.args.get('organization')).result()

            return jsonify(response), status_code
    except KeyError as e:
        return jsonify({"message": str(e)}), 400
    except Exception as e:
        return jsonify({"message": str(e)}), 500


@blueprint.route('/analyses/<analysis_id>/workspace', methods=['POST'])
def seed_analysis(analysis_id):  # noqa
    r"""Seed analysis with files.

    ---
    post:
      summary: Seeds the analysis workspace with the provided file.
      description: >-
        This resource expects a file which will be placed in the analysis
        workspace identified by the UUID `analysis_id`.
      operationId: seed_analysis
      consumes:
        - multipart/form-data
      produces:
        - application/json
      parameters:
        - name: organization
          in: query
          description: Required. Organization which the analysis belongs to.
          required: true
          type: string
        - name: user
          in: query
          description: Required. UUID of analysis owner.
          required: true
          type: string
        - name: analysis_id
          in: path
          description: Required. Analysis UUID.
          required: true
          type: string
        - name: file_content
          in: formData
          description: >-
            Required. File to be transferred to the analysis workspace.
          required: true
          type: file
        - name: file_name
          in: query
          description: Required. File name.
          required: true
          type: string
      responses:
        200:
          description: >-
            Request succeeded. File successfully trasferred.
          schema:
            type: object
            properties:
              message:
                type: string
          examples:
            application/json:
              {
                "message": "File successfully transferred",
              }
        400:
          description: >-
            Request failed. The incoming data specification seems malformed
    """
    try:
        file_ = request.files['file_content'].stream.read()
        response, status_code = rwc_api_client.api.seed_workflow(
            user=request.args['user'],
            organization=request.args['organization'],
            workflow_id=analysis_id,
            file_content=file_,
            file_name=request.args['file_name']).result()

        return jsonify(response), status_code
=======
                res = rwc_api_client.api.run_yadage_workflow_from_spec(
                    workflow={
                        'parameters': reana_spec_file['parameters'],
                        'workflow_spec': reana_spec_file['workflow']['spec'],
                    },
                    user=request.args.get('user'),
                    organization=request.args.get('organization')).result()
        elif workflow_engine == 'cwl':
            # From spec file
            res = rwc_api_client.api.run_cwl_workflow_from_spec(
                workflow={
                    'parameters': reana_spec_file['parameters']['input'],
                    'workflow_spec': reana_spec_file['workflow']['spec'],
                },
                user=request.args.get('user'),
                organization=request.args.get('organization')).result()

            return jsonify(res), 200
>>>>>>> a87a016d
    except KeyError as e:
        return jsonify({"message": str(e)}), 400
    except Exception as e:
        return jsonify({"message": str(e)}), 500<|MERGE_RESOLUTION|>--- conflicted
+++ resolved
@@ -184,7 +184,6 @@
         if workflow_engine == 'yadage':
             if reana_spec_file:
                 # From spec file
-<<<<<<< HEAD
                 (response, status_code) = \
                     rwc_api_client.api.run_yadage_workflow_from_spec(
                         workflow={
@@ -194,7 +193,18 @@
                         user=request.args.get('user'),
                         organization=request.args.get('organization')).result()
 
-            return jsonify(response), status_code
+        elif workflow_engine == 'cwl':
+            # From spec file
+            (response, status_code) = rwc_api_client.api.run_cwl_workflow_from_spec(
+                workflow={
+                    'parameters': reana_spec_file['parameters']['input'],
+                    'workflow_spec': reana_spec_file['workflow']['spec'],
+                },
+                user=request.args.get('user'),
+                organization=request.args.get('organization')).result()
+
+        return jsonify(response), status_code
+
     except KeyError as e:
         return jsonify({"message": str(e)}), 400
     except Exception as e:
@@ -271,26 +281,6 @@
             file_name=request.args['file_name']).result()
 
         return jsonify(response), status_code
-=======
-                res = rwc_api_client.api.run_yadage_workflow_from_spec(
-                    workflow={
-                        'parameters': reana_spec_file['parameters'],
-                        'workflow_spec': reana_spec_file['workflow']['spec'],
-                    },
-                    user=request.args.get('user'),
-                    organization=request.args.get('organization')).result()
-        elif workflow_engine == 'cwl':
-            # From spec file
-            res = rwc_api_client.api.run_cwl_workflow_from_spec(
-                workflow={
-                    'parameters': reana_spec_file['parameters']['input'],
-                    'workflow_spec': reana_spec_file['workflow']['spec'],
-                },
-                user=request.args.get('user'),
-                organization=request.args.get('organization')).result()
-
-            return jsonify(res), 200
->>>>>>> a87a016d
     except KeyError as e:
         return jsonify({"message": str(e)}), 400
     except Exception as e:
