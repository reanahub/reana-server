--- conflicted
+++ resolved
@@ -1,7 +1,7 @@
 # -*- coding: utf-8 -*-
 #
 # This file is part of REANA.
-# Copyright (C) 2019, 2020, 2021, 2022 CERN.
+# Copyright (C) 2019, 2020, 2021, 2022, 2024 CERN.
 #
 # REANA is free software; you can redistribute it and/or modify it
 # under the terms of the MIT License; see LICENSE file for more details.
@@ -17,12 +17,9 @@
 from sqlalchemy_utils.types.encrypted.padding import InvalidPaddingError
 from werkzeug.exceptions import UnprocessableEntity
 
-<<<<<<< HEAD
 from invenio_oauthclient.signals import account_info_received
 from flask_security.signals import user_registered
 
-=======
->>>>>>> 29f9c7b6
 
 from reana_server import config
 from reana_server.utils import (
